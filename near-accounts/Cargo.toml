--- conflicted
+++ resolved
@@ -10,13 +10,10 @@
 [dependencies]
 near-providers = {path ="../near-providers", version = "0.1.0-alpha"}
 near-transactions = {path = "../near-transactions", version = "0.1.0-alpha"}
-<<<<<<< HEAD
 
 near-crypto = "0.21.1"
 near-primitives = "0.21.1"
 
-=======
->>>>>>> 4af72959
 serde_json = "1.0.85"
 serde = "1.0.197"
 
