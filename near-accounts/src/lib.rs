pub use crate::connection::Connection;
pub use crate::accounts::Account;

mod connection;
<<<<<<< HEAD
mod accounts;
mod access_keys;
=======
pub mod accounts;
>>>>>>> 5e3ec966
<|MERGE_RESOLUTION|>--- conflicted
+++ resolved
@@ -2,9 +2,4 @@
 pub use crate::accounts::Account;
 
 mod connection;
-<<<<<<< HEAD
-mod accounts;
-mod access_keys;
-=======
 pub mod accounts;
->>>>>>> 5e3ec966
