--- conflicted
+++ resolved
@@ -10,16 +10,11 @@
 [dependencies]
 near-accounts = {path ="../near-accounts",  version = "0.1.0-alpha"}
 near-providers = {path ="../near-providers", version = "0.1.0-alpha"}
-<<<<<<< HEAD
 
 near-crypto = "0.21.1"
 near-primitives = "0.21.1"
 
 tokio = { version = "1", features = ["full"] }
-=======
-near-crypto = "0.20.1"
-near-primitives = "0.20.1"
->>>>>>> 4af72959
 serde_json = "1.0.85"
 
 [dev-dependencies]
