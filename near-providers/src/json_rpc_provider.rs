--- conflicted
+++ resolved
@@ -1,20 +1,12 @@
 //! The `JsonRpcProvider` module offers a concrete implementation of the `Provider` trait, utilizing JSON RPC to communicate with the NEAR blockchain.
 //! This provider enables applications to query blockchain status, submit transactions, and fetch various blockchain data in an asynchronous manner.
 
-<<<<<<< HEAD
-use near_jsonrpc_client::{
-=======
 use crate::jsonrpc_client::{
->>>>>>> ad5027fe
     errors::JsonRpcError,
     methods::{self, status::RpcStatusResponse},
     JsonRpcClient,
 };
-<<<<<<< HEAD
-use near_jsonrpc_primitives::types::{
-=======
 use crate::types::{
->>>>>>> ad5027fe
     blocks::RpcBlockError,
     chunks::{ChunkReference, RpcChunkError},
     config::RpcProtocolConfigError,
@@ -23,17 +15,6 @@
     transactions::{RpcTransactionError, TransactionInfo},
     validator::RpcValidatorError,
 };
-<<<<<<< HEAD
-use async_trait::async_trait;
-use near_primitives::{
-    hash::CryptoHash,
-    transaction::SignedTransaction,
-    types::{BlockReference, EpochReference, Finality},
-    views::{BlockView, ChunkView, EpochValidatorInfo, FinalExecutionOutcomeView, QueryRequest},
-};
-use near_chain_configs::ProtocolConfigView;
-use crate::Provider;
-=======
 use crate::Provider;
 use async_trait::async_trait;
 use near_chain_configs::ProtocolConfigView;
@@ -43,7 +24,6 @@
     types::{BlockReference, EpochReference, Finality},
     views::{BlockView, ChunkView, EpochValidatorInfo, FinalExecutionOutcomeView, QueryRequest},
 };
->>>>>>> ad5027fe
 
 /// Represents a provider that uses JSON RPC to interact with the NEAR blockchain.
 pub struct JsonRpcProvider {
@@ -69,14 +49,10 @@
     }
 
     /// Executes a query on the NEAR blockchain using a given `QueryRequest`.
-<<<<<<< HEAD
-    async fn query(&self, request: QueryRequest) -> Result<RpcQueryResponse, JsonRpcError<RpcQueryError>> {
-=======
     async fn query(
         &self,
         request: QueryRequest,
     ) -> Result<RpcQueryResponse, JsonRpcError<RpcQueryError>> {
->>>>>>> ad5027fe
         let query_request = RpcQueryRequest {
             block_reference: BlockReference::Finality(Finality::Final),
             request,
@@ -86,30 +62,17 @@
     }
 
     /// Sends a signed transaction to the NEAR blockchain, waiting for its final execution outcome.
-<<<<<<< HEAD
-    async fn send_transaction(&self, signed_transaction: SignedTransaction) -> Result<FinalExecutionOutcomeView, JsonRpcError<RpcTransactionError>>{
-        let request = methods::broadcast_tx_commit::RpcBroadcastTxCommitRequest {
-            signed_transaction,
-        };
-=======
     async fn send_transaction(
         &self,
         signed_transaction: SignedTransaction,
     ) -> Result<FinalExecutionOutcomeView, JsonRpcError<RpcTransactionError>> {
         let request =
             methods::broadcast_tx_commit::RpcBroadcastTxCommitRequest { signed_transaction };
->>>>>>> ad5027fe
         let response = self.client.call(request).await?;
         Ok(response)
     }
 
     /// Sends a signed transaction to the NEAR blockchain asynchronously, without waiting for its final execution outcome.
-<<<<<<< HEAD
-    async fn send_transaction_async(&self, signed_transaction: SignedTransaction) -> Result<CryptoHash, JsonRpcError<methods::broadcast_tx_async::RpcBroadcastTxAsyncError>>{
-        let request = methods::broadcast_tx_async::RpcBroadcastTxAsyncRequest {
-            signed_transaction,
-        };
-=======
     async fn send_transaction_async(
         &self,
         signed_transaction: SignedTransaction,
@@ -117,96 +80,60 @@
     {
         let request =
             methods::broadcast_tx_async::RpcBroadcastTxAsyncRequest { signed_transaction };
->>>>>>> ad5027fe
         let response = self.client.call(request).await?;
         Ok(response)
     }
 
     /// Retrieves the status of a transaction on the NEAR blockchain, identified by `TransactionInfo`.
-<<<<<<< HEAD
-    async fn tx_status(&self, transaction_info: TransactionInfo) -> Result<FinalExecutionOutcomeView, JsonRpcError<RpcTransactionError>>{
-        let request = methods::tx::RpcTransactionStatusRequest{
-            transaction_info,
-        };
-=======
     async fn tx_status(
         &self,
         transaction_info: TransactionInfo,
     ) -> Result<FinalExecutionOutcomeView, JsonRpcError<RpcTransactionError>> {
         let request = methods::tx::RpcTransactionStatusRequest { transaction_info };
->>>>>>> ad5027fe
 
         let response = self.client.call(request).await?;
         Ok(response)
     }
 
     /// Fetches details of a specific chunk from the NEAR blockchain, identified by `ChunkReference`.
-<<<<<<< HEAD
-    async fn chunk(&self, chunk_reference: ChunkReference) -> Result<ChunkView, JsonRpcError<RpcChunkError>> {
-        let request = methods::chunk::RpcChunkRequest{
-            chunk_reference,
-        };
-=======
     async fn chunk(
         &self,
         chunk_reference: ChunkReference,
     ) -> Result<ChunkView, JsonRpcError<RpcChunkError>> {
         let request = methods::chunk::RpcChunkRequest { chunk_reference };
->>>>>>> ad5027fe
 
         let response = self.client.call(request).await?;
         Ok(response)
     }
 
     /// Retrieves a block from the NEAR blockchain, specified by its `BlockReference`.
-<<<<<<< HEAD
-    async fn block(&self, block_reference: BlockReference) -> Result<BlockView, JsonRpcError<RpcBlockError>> {
-        let request = methods::block::RpcBlockRequest{
-            block_reference,
-        };
-=======
     async fn block(
         &self,
         block_reference: BlockReference,
     ) -> Result<BlockView, JsonRpcError<RpcBlockError>> {
         let request = methods::block::RpcBlockRequest { block_reference };
->>>>>>> ad5027fe
 
         let response = self.client.call(request).await?;
         Ok(response)
     }
 
     /// Fetches the experimental protocol configuration for a specific block, identified by `BlockReference`.
-<<<<<<< HEAD
-    async fn experimental_protocol_config(&self, block_reference: BlockReference) -> Result<ProtocolConfigView, JsonRpcError<RpcProtocolConfigError>> {
-        let request = methods::EXPERIMENTAL_protocol_config::RpcProtocolConfigRequest {
-            block_reference,
-        };
-=======
     async fn experimental_protocol_config(
         &self,
         block_reference: BlockReference,
     ) -> Result<ProtocolConfigView, JsonRpcError<RpcProtocolConfigError>> {
         let request =
             methods::EXPERIMENTAL_protocol_config::RpcProtocolConfigRequest { block_reference };
->>>>>>> ad5027fe
         let response = self.client.call(request).await?;
         Ok(response)
     }
 
     /// Retrieves information about validators for a given epoch, specified by `EpochReference`.
-<<<<<<< HEAD
-    async fn validators(&self, epoch_reference: EpochReference) -> Result<EpochValidatorInfo, JsonRpcError<RpcValidatorError>> {
-        let request = methods::validators::RpcValidatorRequest{
-            epoch_reference,
-        };
-=======
     async fn validators(
         &self,
         epoch_reference: EpochReference,
     ) -> Result<EpochValidatorInfo, JsonRpcError<RpcValidatorError>> {
         let request = methods::validators::RpcValidatorRequest { epoch_reference };
->>>>>>> ad5027fe
 
         let response = self.client.call(request).await?;
         Ok(response)
