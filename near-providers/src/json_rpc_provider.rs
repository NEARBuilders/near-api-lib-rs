--- conflicted
+++ resolved
@@ -1,7 +1,9 @@
-<<<<<<< HEAD
 //! The `JsonRpcProvider` module offers a concrete implementation of the `Provider` trait, utilizing JSON RPC to communicate with the NEAR blockchain.
 //! This provider enables applications to query blockchain status, submit transactions, and fetch various blockchain data in an asynchronous manner.
 
+use crate::Provider;
+use async_trait::async_trait;
+use near_chain_configs::ProtocolConfigView;
 use near_jsonrpc_client::{
     errors::JsonRpcError,
     methods::{self, status::RpcStatusResponse},
@@ -16,41 +18,14 @@
     transactions::{RpcTransactionError, TransactionInfo},
     validator::RpcValidatorError,
 };
-use async_trait::async_trait;
 use near_primitives::{
     hash::CryptoHash,
     transaction::SignedTransaction,
     types::{BlockReference, EpochReference, Finality},
     views::{BlockView, ChunkView, EpochValidatorInfo, FinalExecutionOutcomeView, QueryRequest},
 };
-use near_chain_configs::ProtocolConfigView;
-use crate::Provider;
 
 /// Represents a provider that uses JSON RPC to interact with the NEAR blockchain.
-=======
-use async_trait::async_trait;
-use near_chain_configs::ProtocolConfigView;
-use near_jsonrpc_client::errors::JsonRpcError;
-use near_jsonrpc_client::methods::status::RpcStatusResponse;
-use near_jsonrpc_client::{methods, JsonRpcClient};
-use near_jsonrpc_primitives::types::blocks::RpcBlockError;
-use near_jsonrpc_primitives::types::chunks::{ChunkReference, RpcChunkError};
-use near_jsonrpc_primitives::types::config::RpcProtocolConfigError;
-use near_jsonrpc_primitives::types::query::{RpcQueryError, RpcQueryRequest, RpcQueryResponse};
-use near_jsonrpc_primitives::types::status::RpcStatusError;
-use near_jsonrpc_primitives::types::transactions::RpcTransactionError;
-use near_jsonrpc_primitives::types::transactions::TransactionInfo;
-use near_jsonrpc_primitives::types::validator::RpcValidatorError;
-use near_primitives::hash::CryptoHash;
-use near_primitives::transaction::SignedTransaction;
-use near_primitives::types::{BlockReference, EpochReference, Finality};
-use near_primitives::views::{
-    BlockView, ChunkView, EpochValidatorInfo, FinalExecutionOutcomeView, QueryRequest,
-};
-
-use crate::Provider;
-
->>>>>>> ea9a3962
 pub struct JsonRpcProvider {
     client: JsonRpcClient,
 }
@@ -73,15 +48,11 @@
         Ok(server_status)
     }
 
-<<<<<<< HEAD
     /// Executes a query on the NEAR blockchain using a given `QueryRequest`.
-    async fn query(&self, request: QueryRequest) -> Result<RpcQueryResponse, JsonRpcError<RpcQueryError>> {
-=======
     async fn query(
         &self,
         request: QueryRequest,
     ) -> Result<RpcQueryResponse, JsonRpcError<RpcQueryError>> {
->>>>>>> ea9a3962
         let query_request = RpcQueryRequest {
             block_reference: BlockReference::Finality(Finality::Final),
             request,
@@ -90,33 +61,18 @@
         Ok(response)
     }
 
-<<<<<<< HEAD
     /// Sends a signed transaction to the NEAR blockchain, waiting for its final execution outcome.
-    async fn send_transaction(&self, signed_transaction: SignedTransaction) -> Result<FinalExecutionOutcomeView, JsonRpcError<RpcTransactionError>>{
-        let request = methods::broadcast_tx_commit::RpcBroadcastTxCommitRequest {
-            signed_transaction,
-        };
-=======
     async fn send_transaction(
         &self,
         signed_transaction: SignedTransaction,
     ) -> Result<FinalExecutionOutcomeView, JsonRpcError<RpcTransactionError>> {
         let request =
             methods::broadcast_tx_commit::RpcBroadcastTxCommitRequest { signed_transaction };
-        //should we typecast the response here or not,
-        //do we recieve json string or specific response type on the basis of requestType
->>>>>>> ea9a3962
         let response = self.client.call(request).await?;
         Ok(response)
     }
 
-<<<<<<< HEAD
     /// Sends a signed transaction to the NEAR blockchain asynchronously, without waiting for its final execution outcome.
-    async fn send_transaction_async(&self, signed_transaction: SignedTransaction) -> Result<CryptoHash, JsonRpcError<methods::broadcast_tx_async::RpcBroadcastTxAsyncError>>{
-        let request = methods::broadcast_tx_async::RpcBroadcastTxAsyncRequest {
-            signed_transaction,
-        };
-=======
     async fn send_transaction_async(
         &self,
         signed_transaction: SignedTransaction,
@@ -124,96 +80,60 @@
     {
         let request =
             methods::broadcast_tx_async::RpcBroadcastTxAsyncRequest { signed_transaction };
->>>>>>> ea9a3962
         let response = self.client.call(request).await?;
         Ok(response)
     }
 
-<<<<<<< HEAD
     /// Retrieves the status of a transaction on the NEAR blockchain, identified by `TransactionInfo`.
-    async fn tx_status(&self, transaction_info: TransactionInfo) -> Result<FinalExecutionOutcomeView, JsonRpcError<RpcTransactionError>>{
-        let request = methods::tx::RpcTransactionStatusRequest{
-            transaction_info,
-        };
-=======
     async fn tx_status(
         &self,
         transaction_info: TransactionInfo,
     ) -> Result<FinalExecutionOutcomeView, JsonRpcError<RpcTransactionError>> {
         let request = methods::tx::RpcTransactionStatusRequest { transaction_info };
->>>>>>> ea9a3962
 
         let response = self.client.call(request).await?;
         Ok(response)
     }
 
-<<<<<<< HEAD
     /// Fetches details of a specific chunk from the NEAR blockchain, identified by `ChunkReference`.
-    async fn chunk(&self, chunk_reference: ChunkReference) -> Result<ChunkView, JsonRpcError<RpcChunkError>> {
-        let request = methods::chunk::RpcChunkRequest{
-            chunk_reference,
-        };
-=======
     async fn chunk(
         &self,
         chunk_reference: ChunkReference,
     ) -> Result<ChunkView, JsonRpcError<RpcChunkError>> {
         let request = methods::chunk::RpcChunkRequest { chunk_reference };
->>>>>>> ea9a3962
 
         let response = self.client.call(request).await?;
         Ok(response)
     }
 
-<<<<<<< HEAD
     /// Retrieves a block from the NEAR blockchain, specified by its `BlockReference`.
-    async fn block(&self, block_reference: BlockReference) -> Result<BlockView, JsonRpcError<RpcBlockError>> {
-        let request = methods::block::RpcBlockRequest{
-            block_reference,
-        };
-=======
     async fn block(
         &self,
         block_reference: BlockReference,
     ) -> Result<BlockView, JsonRpcError<RpcBlockError>> {
         let request = methods::block::RpcBlockRequest { block_reference };
->>>>>>> ea9a3962
 
         let response = self.client.call(request).await?;
         Ok(response)
     }
 
-<<<<<<< HEAD
     /// Fetches the experimental protocol configuration for a specific block, identified by `BlockReference`.
-    async fn experimental_protocol_config(&self, block_reference: BlockReference) -> Result<ProtocolConfigView, JsonRpcError<RpcProtocolConfigError>> {
-        let request = methods::EXPERIMENTAL_protocol_config::RpcProtocolConfigRequest {
-            block_reference,
-        };
-=======
     async fn experimental_protocol_config(
         &self,
         block_reference: BlockReference,
     ) -> Result<ProtocolConfigView, JsonRpcError<RpcProtocolConfigError>> {
         let request =
             methods::EXPERIMENTAL_protocol_config::RpcProtocolConfigRequest { block_reference };
->>>>>>> ea9a3962
         let response = self.client.call(request).await?;
         Ok(response)
     }
 
-<<<<<<< HEAD
     /// Retrieves information about validators for a given epoch, specified by `EpochReference`.
-    async fn validators(&self, epoch_reference: EpochReference) -> Result<EpochValidatorInfo, JsonRpcError<RpcValidatorError>> {
-        let request = methods::validators::RpcValidatorRequest{
-            epoch_reference,
-        };
-=======
     async fn validators(
         &self,
         epoch_reference: EpochReference,
     ) -> Result<EpochValidatorInfo, JsonRpcError<RpcValidatorError>> {
         let request = methods::validators::RpcValidatorRequest { epoch_reference };
->>>>>>> ea9a3962
 
         let response = self.client.call(request).await?;
         Ok(response)
@@ -250,71 +170,4 @@
         }
         Err(e) => panic!("Status request failed with {:?}", e),
     }
-<<<<<<< HEAD
-}
-=======
-}
-
-//RpcQueryRequest
-
-// pub struct RpcQueryRequest {
-//     #[serde(flatten)]
-//     pub block_reference: near_primitives::types::BlockReference,
-//     #[serde(flatten)]
-//     pub request: near_primitives::views::QueryRequest,
-// }
-
-//QueryRequest
-
-// #[derive(serde::Serialize, serde::Deserialize, Debug, PartialEq, Eq, Clone)]
-// #[serde(tag = "request_type", rename_all = "snake_case")]
-// pub enum QueryRequest {
-//     ViewAccount {
-//         account_id: AccountId,
-//     },
-//     ViewCode {
-//         account_id: AccountId,
-//     },
-//     ViewState {
-//         account_id: AccountId,
-//         #[serde(rename = "prefix_base64")]
-//         prefix: StoreKey,
-//         #[serde(default, skip_serializing_if = "is_false")]
-//         include_proof: bool,
-//     },
-//     ViewAccessKey {
-//         account_id: AccountId,
-//         public_key: PublicKey,
-//     },
-//     ViewAccessKeyList {
-//         account_id: AccountId,
-//     },
-//     CallFunction {
-//         account_id: AccountId,
-//         method_name: String,
-//         #[serde(rename = "args_base64")]
-//         args: FunctionArgs,
-//     },
-// }
-
-// RPC Query Response
-// #[derive(serde::Serialize, serde::Deserialize, Debug)]
-// pub struct RpcQueryResponse {
-//     #[serde(flatten)]
-//     pub kind: QueryResponseKind,
-//     pub block_height: near_primitives::types::BlockHeight,
-//     pub block_hash: near_primitives::hash::CryptoHash,
-// }
-
-// Query Response Kind
-// #[derive(serde::Serialize, serde::Deserialize, Debug)]
-// #[serde(untagged)]
-// pub enum QueryResponseKind {
-//     ViewAccount(near_primitives::views::AccountView),
-//     ViewCode(near_primitives::views::ContractCodeView),
-//     ViewState(near_primitives::views::ViewStateResult),
-//     CallResult(near_primitives::views::CallResult),
-//     AccessKey(near_primitives::views::AccessKeyView),
-//     AccessKeyList(near_primitives::views::AccessKeyList),
-// }
->>>>>>> ea9a3962
+}