--- conflicted
+++ resolved
@@ -11,14 +11,7 @@
 //! This crate is designed to be easily extendable with more providers and to offer a
 //! straightforward way to integrate NEAR blockchain functionalities into Rust applications.
 
-<<<<<<< HEAD
-
-// Re-export the Provider trait
-pub use crate::provider::Provider;
-// Re-export the JsonRpcProvider
-=======
 /// Re-export the JsonRpcProvider
->>>>>>> ad5027fe
 pub use crate::json_rpc_provider::JsonRpcProvider;
 /// Re-export the Provider trait
 pub use crate::provider::Provider;
