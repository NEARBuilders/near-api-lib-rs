<<<<<<< HEAD
//! This module defines the `Provider` trait for interacting with the NEAR blockchain. 
//! It provides a high-level API for various blockchain operations, such as querying the chain status, 
//! sending transactions, and fetching information about blocks, chunks, and validators. 
//! The `Provider` trait is designed to be implemented by specific providers, with a JSON RPC provider currently implemented, 
//! allowing users to easily connect to and interact with the NEAR chain.


use async_trait::async_trait;
use near_jsonrpc_client::{
    errors::JsonRpcError,
    methods::{self, status::RpcStatusResponse},
};
use near_primitives::{
    hash::CryptoHash,
    transaction::SignedTransaction,
    types::{BlockReference, EpochReference},
    views::{BlockView, ChunkView, EpochValidatorInfo, FinalExecutionOutcomeView, QueryRequest},
};
use near_chain_configs::ProtocolConfigView;
use near_jsonrpc_primitives::types::{
    blocks::RpcBlockError,
    chunks::{ChunkReference, RpcChunkError},
    config::RpcProtocolConfigError,
    query::{RpcQueryError, RpcQueryResponse},
    status::RpcStatusError,
    transactions::{RpcTransactionError, TransactionInfo},
    validator::RpcValidatorError,
=======
//! This module defines the `Provider` trait for interacting with the NEAR blockchain.
//! It provides a high-level API for various blockchain operations, such as querying the chain status,
//! sending transactions, and fetching information about blocks, chunks, and validators.
//! The `Provider` trait is designed to be implemented by specific providers, with a JSON RPC provider currently implemented,
//! allowing users to easily connect to and interact with the NEAR chain.

use crate::jsonrpc_client::{
    errors::JsonRpcError,
    methods::{self, status::RpcStatusResponse},
};
use crate::types::{
    blocks::RpcBlockError,
    chunks::{ChunkReference, RpcChunkError},
    config::RpcProtocolConfigError,
    query::{RpcQueryError, RpcQueryResponse},
    status::RpcStatusError,
    transactions::{RpcTransactionError, TransactionInfo},
    validator::RpcValidatorError,
};
use async_trait::async_trait;
use near_chain_configs::ProtocolConfigView;
use near_primitives::{
    hash::CryptoHash,
    transaction::SignedTransaction,
    types::{BlockReference, EpochReference},
    views::{BlockView, ChunkView, EpochValidatorInfo, FinalExecutionOutcomeView, QueryRequest},
>>>>>>> ad5027fe
};

#[async_trait]
pub trait Provider {
    /// Fetches the current status of the NEAR blockchain.
    async fn status(&self) -> Result<RpcStatusResponse, JsonRpcError<RpcStatusError>>;

    /// Sends a transaction to the NEAR blockchain, waiting for its final execution outcome.
    async fn send_transaction(
        &self,
        signed_transaction: SignedTransaction,
    ) -> Result<FinalExecutionOutcomeView, JsonRpcError<RpcTransactionError>>;

    /// Sends a transaction to the NEAR blockchain asynchronously, without waiting for its final execution outcome.
    async fn send_transaction_async(
        &self,
        signed_transaction: SignedTransaction,
    ) -> Result<CryptoHash, JsonRpcError<methods::broadcast_tx_async::RpcBroadcastTxAsyncError>>;

    /// Fetches the status of a specific transaction, given its information.
    async fn tx_status(
        &self,
        transaction_info: TransactionInfo,
    ) -> Result<FinalExecutionOutcomeView, JsonRpcError<RpcTransactionError>>;

    /// Retrieves information about a specific chunk, identified by its chunk reference.
    async fn chunk(
        &self,
        chunk_reference: ChunkReference,
    ) -> Result<ChunkView, JsonRpcError<RpcChunkError>>;

    /// Retrieves a block from the NEAR blockchain, specified by its block reference.
    async fn block(
        &self,
        block_reference: BlockReference,
    ) -> Result<BlockView, JsonRpcError<RpcBlockError>>;

    /// Fetches information about validators for a specified epoch, identified by its epoch reference (epoch ID).
    async fn validators(
        &self,
        epoch_reference: EpochReference,
    ) -> Result<EpochValidatorInfo, JsonRpcError<RpcValidatorError>>;

    /// Performs a query to the NEAR blockchain, allowing to retrieve data based on a specific request (e.g., account details, contract state).
    async fn query(
        &self,
        request: QueryRequest,
    ) -> Result<RpcQueryResponse, JsonRpcError<RpcQueryError>>;

    /// Retrieves the protocol configuration data for a specific block, identified by its block reference.
    async fn experimental_protocol_config(
        &self,
        block_reference: BlockReference,
    ) -> Result<ProtocolConfigView, JsonRpcError<RpcProtocolConfigError>>;
}<|MERGE_RESOLUTION|>--- conflicted
+++ resolved
@@ -1,32 +1,3 @@
-<<<<<<< HEAD
-//! This module defines the `Provider` trait for interacting with the NEAR blockchain. 
-//! It provides a high-level API for various blockchain operations, such as querying the chain status, 
-//! sending transactions, and fetching information about blocks, chunks, and validators. 
-//! The `Provider` trait is designed to be implemented by specific providers, with a JSON RPC provider currently implemented, 
-//! allowing users to easily connect to and interact with the NEAR chain.
-
-
-use async_trait::async_trait;
-use near_jsonrpc_client::{
-    errors::JsonRpcError,
-    methods::{self, status::RpcStatusResponse},
-};
-use near_primitives::{
-    hash::CryptoHash,
-    transaction::SignedTransaction,
-    types::{BlockReference, EpochReference},
-    views::{BlockView, ChunkView, EpochValidatorInfo, FinalExecutionOutcomeView, QueryRequest},
-};
-use near_chain_configs::ProtocolConfigView;
-use near_jsonrpc_primitives::types::{
-    blocks::RpcBlockError,
-    chunks::{ChunkReference, RpcChunkError},
-    config::RpcProtocolConfigError,
-    query::{RpcQueryError, RpcQueryResponse},
-    status::RpcStatusError,
-    transactions::{RpcTransactionError, TransactionInfo},
-    validator::RpcValidatorError,
-=======
 //! This module defines the `Provider` trait for interacting with the NEAR blockchain.
 //! It provides a high-level API for various blockchain operations, such as querying the chain status,
 //! sending transactions, and fetching information about blocks, chunks, and validators.
@@ -53,7 +24,6 @@
     transaction::SignedTransaction,
     types::{BlockReference, EpochReference},
     views::{BlockView, ChunkView, EpochValidatorInfo, FinalExecutionOutcomeView, QueryRequest},
->>>>>>> ad5027fe
 };
 
 #[async_trait]
